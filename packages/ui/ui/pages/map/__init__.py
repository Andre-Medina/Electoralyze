--- conflicted
+++ resolved
@@ -10,21 +10,6 @@
 
 from ui.common import Page, Scaffold, icon, id
 
-<<<<<<< HEAD
-# Had API key in URL but works fine without?
-MAP_TILES_LIGHT = "https://tile.jawg.io/jawg-light/{z}/{x}/{y}{r}.png"
-MAP_TILES_DARK = "https://tile.jawg.io/jawg-dark/{z}/{x}/{y}{r}.png"
-MAP_DISTRIBUTION = '&copy; <a href="https://www.jawg.io/en/">Jawg Maps</a> '
-# 'https://tile.jawg.io/jawg-matrix/{z}/{x}/{y}{r}.png',
-
-# These looked good, but slow to load without API key
-# url = 'https://tiles.stadiamaps.com/tiles/alidade_smooth_dark/{z}/{x}/{y}{r}.{ext}',
-# url = 'https://tiles.stadiamaps.com/tiles/alidade_smooth/{z}/{x}/{y}{r}.png',
-
-# Other options
-# url="https://{s}.basemaps.cartocdn.com/light_all/{z}/{x}/{y}.png",
-# url="https://tile.openstreetmap.org/{z}/{x}/{y}.png",
-=======
 # Goto but wants API key
 # MAP_TILES_LIGHT = "https://{s}.tile.jawg.io/jawg-light/{z}/{x}/{y}{r}.png"
 # MAP_TILES_DARK = "https://{s}.tile.jawg.io/jawg-dark/{z}/{x}/{y}{r}.png"
@@ -43,7 +28,6 @@
 
 # MAP_TILES_LIGHT="https://tile.openstreetmap.org/{z}/{x}/{y}.png",
 # Find more maps here: https://leaflet-extras.github.io/leaflet-providers/preview/
->>>>>>> 4dc92e9b
 
 INITIAL_COORDS = (-27.5, 134)
 INITIAL_ZOOM = 5
@@ -119,10 +103,7 @@
                     geojson_layer,
                     colour_bar,
                 ],
-<<<<<<< HEAD
-=======
                 id=self.ids.map,
->>>>>>> 4dc92e9b
                 center=INITIAL_COORDS,
                 zoom=INITIAL_ZOOM,
                 zoomControl=False,
