--- conflicted
+++ resolved
@@ -26,6 +26,12 @@
 [feature.dev.tasks]
 test_all = "pytest -v packages"
 
+[dependencies]
+pytest = "*"
+pre-commit = ">=4.0.1,<5"
+pyarrow = ">=18.0.0,<19"
+cachetools = ">=5.5.0,<6"
+
 [feature.ui.dependencies]
 dash = ">=2.18.1,<3"
 flask-compress = "*"
@@ -33,20 +39,10 @@
 dash-leaflet = ">=1.0.15,<2"
 geojson = ">=3.1.0,<4"
 dash-extensions = ">=1.0.8,<2"
-<<<<<<< HEAD
 
 [feature.dev.dependencies]
-altair = ">=5.4.1,<6"
-folium = ">=0.18.0,<0.19"
-matplotlib = ">=3.9.2,<4"
-mapclassify = ">=2.8.1,<3"
-=======
->>>>>>> 4dc92e9b
-
-[dependencies]
-rich = ">=13.9.3,<14"
-pytest = "*"
-pre-commit = ">=4.0.1,<5"
-ipykernel = ">=6.29.5,<7"
-pyarrow = ">=18.0.0,<19"
-cachetools = ">=5.5.0,<6"+altair = ">=5.4.1,<6" # Plotting with geopandas
+folium = ">=0.18.0,<0.19" # Plotting with geopandas
+matplotlib = ">=3.9.2,<4" # Plotting with geopandas
+mapclassify = ">=2.8.1,<3" # Plotting with geopandas
+ipykernel = ">=6.29.5,<7"